[build-system]
requires = [
    "setuptools >= 46.4.0",
    "wheel",
    "Cython",
    "oldest-supported-numpy",
]
build-backend = "setuptools.build_meta"

[project]
name = 'spiceypy'
dynamic = ["version", "readme"]
description = 'A Python Wrapper for the NAIF CSPICE Toolkit'
requires-python = ">=3.7"
authors = [
    {name = 'Andrew M. Annex', email='ama6fy@virginia.edu'}
]
license = {text = "MIT License"}
keywords = ['spiceypy', 'spice', 'cspice', 'naif', 'jpl', 'space', 'geometry', 'ephemeris']
classifiers = [
     'Development Status :: 5 - Production/Stable',
     'Natural Language :: English',
     'Topic :: Scientific/Engineering',
     'Topic :: Scientific/Engineering :: Astronomy',
     'License :: OSI Approved :: MIT License',
     'Programming Language :: Python :: 3.7',
     'Programming Language :: Python :: 3.8',
     'Programming Language :: Python :: 3.9',
     'Programming Language :: Python :: 3.10',
     'Programming Language :: Python :: 3.11',
     'Operating System :: MacOS :: MacOS X',
     'Operating System :: POSIX :: Linux',
     'Operating System :: POSIX :: BSD :: FreeBSD',
     'Operating System :: Microsoft :: Windows',
]

[project.optional-dependencies]
tests = ['numpy>=1.17.0', 'pytest>=7.0.0', 'pandas>=0.24.0']
dev = ['numpy>=1.17.0', 'pytest>=7.0.0', 'pytest-benchmark', 'pandas>=0.24.0', 'coverage>=5.1.0', 'twine>=3.3.0', 'cython', 'wheel', 'build', 'black']

[project.urls]
'Homepage'      = 'https://github.com/AndrewAnnex/SpiceyPy'
'Repository'    = 'https://github.com/AndrewAnnex/SpiceyPy'
'Source'        = 'https://github.com/AndrewAnnex/SpiceyPy'
'Conda-Forge'   = 'https://anaconda.org/conda-forge/spiceypy'
'Documentation' = 'https://spiceypy.readthedocs.io'
'Bug Tracker'   =  'https://github.com/AndrewAnnex/SpiceyPy/issues'
'Changelog'     = 'https://github.com/AndrewAnnex/SpiceyPy/blob/main/CHANGELOG.md'

[tool.setuptools.dynamic]
version = {attr = "spiceypy.__version__"}
readme = {file = "README.rst"}

[tool.cibuildwheel]
# use build instead of pip to build wheels
build-frontend = "build"
# environment vairables for building wheels
environment = { CSPICE_NO_TEMP = 'YES', LD_LIBRARY_PATH = 'src/spiceypy/utils/' }
# build libcspice inside cibuildwheel before running python build steps
<<<<<<< HEAD
before-build = [
    "python -m pip install oldest-supported-numpy Cython wheel setuptools",
    "python {project}/get_spice.py",
    "python {project}/setup.py build_ext -j 2 --inplace",
]
# Only build on CPython 3.11
build = "cp311-*"
=======
before-build = "python {project}/get_spice.py"
# Only build on CPython 3.13
build = "cp313-*"
>>>>>>> b6a9002c
# Skip 32-bit builds, pypy, and musllinux
skip = ["*-win32", "*-manylinux_i686", "*-musllinux_i686", "pypy*", "pp*", "*-musllinux_aarch64", "*-musllinux_x86_64"]
# other options
build-verbosity = 2
repair-wheel-command = ""
before-test = [
    "pip install -r ci-requirements.txt"
]
test-command = [
    "coverage run --source {package} -m pytest --pyargs {project}",
]


[tool.coverage.run]
relative_files = true

[tool.coverage.paths]
source = [
    "src/spiceypy/",
    "work/SpiceyPy/SpiceyPy/",
    ]
<|MERGE_RESOLUTION|>--- conflicted
+++ resolved
@@ -1,17 +1,18 @@
 [build-system]
 requires = [
-    "setuptools >= 46.4.0",
+    "setuptools >= 76.0.0",
     "wheel",
-    "Cython",
+    "cython",
     "oldest-supported-numpy",
 ]
 build-backend = "setuptools.build_meta"
 
 [project]
 name = 'spiceypy'
-dynamic = ["version", "readme"]
+dynamic = ["version"]
 description = 'A Python Wrapper for the NAIF CSPICE Toolkit'
-requires-python = ">=3.7"
+readme = {file = "README.txt", content-type = "text/x-rst"}
+requires-python = ">=3.9"
 authors = [
     {name = 'Andrew M. Annex', email='ama6fy@virginia.edu'}
 ]
@@ -23,11 +24,11 @@
      'Topic :: Scientific/Engineering',
      'Topic :: Scientific/Engineering :: Astronomy',
      'License :: OSI Approved :: MIT License',
-     'Programming Language :: Python :: 3.7',
-     'Programming Language :: Python :: 3.8',
      'Programming Language :: Python :: 3.9',
      'Programming Language :: Python :: 3.10',
      'Programming Language :: Python :: 3.11',
+     'Programming Language :: Python :: 3.12',
+     'Programming Language :: Python :: 3.13',
      'Operating System :: MacOS :: MacOS X',
      'Operating System :: POSIX :: Linux',
      'Operating System :: POSIX :: BSD :: FreeBSD',
@@ -36,7 +37,7 @@
 
 [project.optional-dependencies]
 tests = ['numpy>=1.17.0', 'pytest>=7.0.0', 'pandas>=0.24.0']
-dev = ['numpy>=1.17.0', 'pytest>=7.0.0', 'pytest-benchmark', 'pandas>=0.24.0', 'coverage>=5.1.0', 'twine>=3.3.0', 'cython', 'wheel', 'build', 'black']
+dev = ['numpy>=1.17.0', 'pytest>=7.0.0', 'pytest-benchmark', 'pandas>=0.24.0', 'coverage>=5.1.0', 'twine>=3.3.0', 'Cython>=3.0.12', 'wheel', 'build', 'black']
 
 [project.urls]
 'Homepage'      = 'https://github.com/AndrewAnnex/SpiceyPy'
@@ -47,29 +48,41 @@
 'Bug Tracker'   =  'https://github.com/AndrewAnnex/SpiceyPy/issues'
 'Changelog'     = 'https://github.com/AndrewAnnex/SpiceyPy/blob/main/CHANGELOG.md'
 
+
 [tool.setuptools.dynamic]
 version = {attr = "spiceypy.__version__"}
 readme = {file = "README.rst"}
 
+[tool.setuptools.packages.find]
+where = ["src"]
+
+[tool.setuptools.package-data]
+spiceypy = ['get_spice.py', 'LICENSE', 'utils/*.so', 'utils/*.dylib', 'utils/*.dll']
+# todo add cyice here?
+
+[tool.coverage.run]
+relative_files = true
+
+[tool.coverage.paths]
+source = [
+    "src/spiceypy/",
+    "work/SpiceyPy/SpiceyPy/",
+]
+
+# all CIbuildwheel stuff goes here
 [tool.cibuildwheel]
 # use build instead of pip to build wheels
 build-frontend = "build"
 # environment vairables for building wheels
 environment = { CSPICE_NO_TEMP = 'YES', LD_LIBRARY_PATH = 'src/spiceypy/utils/' }
 # build libcspice inside cibuildwheel before running python build steps
-<<<<<<< HEAD
 before-build = [
     "python -m pip install oldest-supported-numpy Cython wheel setuptools",
     "python {project}/get_spice.py",
     "python {project}/setup.py build_ext -j 2 --inplace",
 ]
-# Only build on CPython 3.11
-build = "cp311-*"
-=======
-before-build = "python {project}/get_spice.py"
 # Only build on CPython 3.13
 build = "cp313-*"
->>>>>>> b6a9002c
 # Skip 32-bit builds, pypy, and musllinux
 skip = ["*-win32", "*-manylinux_i686", "*-musllinux_i686", "pypy*", "pp*", "*-musllinux_aarch64", "*-musllinux_x86_64"]
 # other options
@@ -80,14 +93,4 @@
 ]
 test-command = [
     "coverage run --source {package} -m pytest --pyargs {project}",
-]
-
-
-[tool.coverage.run]
-relative_files = true
-
-[tool.coverage.paths]
-source = [
-    "src/spiceypy/",
-    "work/SpiceyPy/SpiceyPy/",
-    ]
+]