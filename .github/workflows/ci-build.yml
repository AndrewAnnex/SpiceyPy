--- conflicted
+++ resolved
@@ -10,12 +10,8 @@
 env:
   # increment to rebuild cspice manually
   CSPICE_VERSION: 67
-<<<<<<< HEAD
-  CSPICE_CACHE_NUMBER: 8
-=======
-  CSPICE_CACHE_NUMBER: 0
-  PYPI_CACHE_NUMBER: 0
->>>>>>> b6a9002c
+  CSPICE_CACHE_NUMBER: 9
+  PYPI_CACHE_NUMBER: 1
 
 jobs:
   build:
@@ -25,11 +21,6 @@
       matrix:
         os: [ubuntu-latest, macos-14, windows-latest]
     steps:
-      - name: Checkout 🌶️ 🥧
-        if: steps.cache-libcspice.outputs.cache-hit != 'true'
-        uses: actions/checkout@v3
-        with:
-          ref: ${{ github.event.pull_request.head.sha }}
       - name: Look for cached libcspice 🌶️ 📚
         id: cache-libcspice
         uses: actions/cache@v4
@@ -38,13 +29,9 @@
             ./src/spiceypy/utils/libcspice.*
             ./src/cspice/include
             ./src/cspice/src/cspice
-          key: artifact-${{ matrix.os }}-${{ env.CSPICE_VERSION }}-${{ env.CSPICE_CACHE_NUMBER }}-libcspice
+          key: ${{ matrix.os }}-${{ env.CSPICE_VERSION }}-${{ env.CSPICE_CACHE_NUMBER }}-libcspice
       - name: Setup 🔬🍦🏗️
         if: ${{ matrix.os == 'windows-latest' && steps.cache-libcspice.outputs.cache-hit != 'true' }}
-<<<<<<< HEAD
-        uses: ilammy/msvc-dev-cmd@v1.12.0
-      - name: Set up Python 🐍 3.11
-=======
         uses: ilammy/msvc-dev-cmd@v1.13.0
       - name: Checkout 🌶️ 🥧
         if: steps.cache-libcspice.outputs.cache-hit != 'true'
@@ -52,7 +39,6 @@
         with:
           ref: ${{ github.event.pull_request.head.sha }}
       - name: Set up Python 🐍 3.13
->>>>>>> b6a9002c
         if: steps.cache-libcspice.outputs.cache-hit != 'true'
         uses: actions/setup-python@v5
         with:
@@ -71,12 +57,8 @@
           ls ./src
           ls ./src/cspice
       - name: Upload built 🏗️ libcspice 🌶️ 📚
-<<<<<<< HEAD
-        if: steps.cache-libcspice.outputs.cache-hit != 'true'
-        uses: actions/upload-artifact@v3
-=======
+        if: steps.cache-libcspice.outputs.cache-hit != 'true'
         uses: actions/upload-artifact@v4
->>>>>>> b6a9002c
         with:
           name: artifact-${{ matrix.os }}-${{ env.CSPICE_VERSION }}-${{ env.CSPICE_CACHE_NUMBER }}-libcspice
           path: |
@@ -103,12 +85,7 @@
         with:
           ref: ${{ github.event.pull_request.head.sha }}
       - name: Download built 🏗️ libcspice 🌶️ 📚
-<<<<<<< HEAD
-        id: cache-libcspice
-        uses: actions/cache@v3
-=======
-        uses: actions/download-artifact@v4
->>>>>>> b6a9002c
+        uses: actions/cache@v4
         with:
           path: |
             ./src/spiceypy/utils/libcspice.*
