name: Publish Python 🐍 distributions 📦 to PyPI and TestPyPI
 
on:
  pull_request: 
  push:
    branches: [ main ]
    tags: [ 'v*' ]
  release:
    types: [ published ]

jobs:
  build_sdist:
    name: Make SpiceyPy 🌶️ 🥧 Python 🐍 source distribution
    runs-on: ubuntu-latest
    permissions:
      id-token: write
      contents: read
    steps:
      - name: Checkout 🌶️ 🥧
        uses: actions/checkout@v4
      - name: Set up Python 🐍 3.13
        uses: actions/setup-python@v5
        with:
          python-version: '3.13'
      - name: Display Python 🐍 
        run: python -c "import sys; print(sys.version)"
      - name: Update pip
        run: |
          python -m pip install --upgrade pip
      - name: Install CI dependencies
        run: |
          python -m pip install -r ci-requirements.txt
      - name: Build 🛠️ sdist source and Install SpiceyPy 🌶️ 🥧
        env: 
          CSPICE_NO_TEMP: "YES"
        run: |
          python -m build --sdist
          echo "Running Pip install from sdist"
          python -m pip install dist/*.tar.gz --user
      - name: Test 🧪 with coverage 📈
        run: |
          coverage run --source spiceypy -m pytest --pyargs spiceypy
      - name: Upload 🆙 coverage 📈 report to codecov 
        uses: codecov/codecov-action@v4
        with:
          fail_ci_if_error: false
          verbose: true
          use_oidc: true
      - name: Check dists
        run: |
          twine check dist/*
      - uses: actions/upload-artifact@v4
        with:
          path: dist/*.tar.gz
  build_wheels:
    strategy:
      matrix:
        include:
          - config: {"name": "Linux", "os": "ubuntu-latest", "arch": "x86_64"}
          - config: {"name": "Linux", "os": "ubuntu-22.04-arm", "arch": "aarch64"}
          - config: {"name": "macOS", "os": "macos-13", "arch": "x86_64"}
          - config: {"name": "macOS", "os": "macos-14", "arch": "arm64"}
          - config: {"name": "Windows", "os": "windows-latest", "arch": "AMD64"}  
    name: Build SpiceyPy 🌶️ 🥧 Python 🐍 wheels for ${{ matrix.config.os }} ${{ matrix.config.arch }}
    env: 
      CSPICE_CACHE: 2
      CIBW_ARCHS: ${{ matrix.config.arch }}
    runs-on: ${{ matrix.config.os }}
    steps:
      - name: Checkout 🌶️ 🥧
        uses: actions/checkout@v4
      - name: Setup 🔬🍦🏗️
        if: runner.os == 'Windows'
        uses: ilammy/msvc-dev-cmd@v1.13.0
      - name: set additional environment variables for macOS arm
        if: runner.os == 'macOS' && matrix.config.arch == 'arm64'
        run: |
          echo "CIBW_ARCHS_MACOS=arm64" >> $GITHUB_ENV
          echo "ARCHFLAGS='-arch arm64'" >> $GITHUB_ENV
      - name: set additional environment variables for macOS x86
        if: runner.os == 'macOS' && matrix.config.arch == 'x86_64'
        run: |
          echo "CIBW_ARCHS_MACOS=x86_64" >> $GITHUB_ENV
          echo "ARCHFLAGS='-arch x86_64'" >> $GITHUB_ENV
      - name: set additional environment variables for linux aarch64
        if: runner.os == 'Linux' && matrix.config.arch == 'aarch64'
        run: |
          echo "CIBW_ARCHS_LINUX=aarch64" >> $GITHUB_ENV
          echo "ARCHFLAGS='-arch aarch64'" >> $GITHUB_ENV
      - name: Set up Python 🐍 3.13
        uses: actions/setup-python@v5
        with:
          python-version: '3.13'
      - name: Display Python 🐍 Version
        run: python -c "import sys; print(sys.version)"
      - name: Install dependencies
        run: |
          python -m pip install --upgrade pip
          python -m pip install -r ci-requirements.txt
<<<<<<< HEAD
          python -m pip install cibuildwheel==2.12.3
=======
          python -m pip install cibuildwheel==2.22.0
>>>>>>> b6a9002c
      - name: Build wheels for SpiceyPy 🌶️ 🥧
        timeout-minutes: 120
        run: |
          env | grep CIBW
          env | grep ARCH
          python -m cibuildwheel --output-dir wheelhouse
      - name: Check dists
        run: |
          twine check wheelhouse/*
      - name: Upload wheels for SpiceyPy 🌶️ 🥧
        uses: actions/upload-artifact@v4
        with:
          name: artifact-${{ env.CSPICE_CACHE }}-${{ matrix.config.os }}-${{ matrix.config.arch }}-${{ hashFiles('get_spice.py') }}-${{ hashFiles('setup.cfg') }}
          path: ./wheelhouse/*.whl
  publish_to_pypi:
    name: Publish SpiceyPy 🌶️ 🥧 Python 🐍 distributions 📦 to PyPI and TestPyPI
    needs: [build_wheels, build_sdist]
    runs-on: ubuntu-latest
    permissions:
      id-token: write
      contents: read
    steps:
      - uses: actions/download-artifact@v4
        with:
          pattern: artifact-*
          merge-multiple: true
          path: dist
      - name: Set up Python 🐍 3.13
        uses: actions/setup-python@v5
        with:
          python-version: '3.13'
      - name: Display Python 🐍
        run: python -c "import sys; print(sys.version)"
      - name: Install dependencies
        run: |
          python -m pip install --upgrade pip
          python -m pip install twine 
      - name: Check dists
        run: |
          twine check dist/*
      - name: Publish distribution 📦 to Test PyPI
        env:
          TWINE_USERNAME: __token__
          TWINE_PASSWORD: ${{ secrets.TEST_PYPI_PASSWORD }}
        run: |
          twine upload --non-interactive --skip-existing --repository testpypi dist/*
      - name: Publish distribution 📦 to PyPI
        if: startsWith(github.ref, 'refs/tags/v') && github.event_name == 'push'
        env:
          TWINE_USERNAME: __token__
          TWINE_PASSWORD: ${{ secrets.PYPI_PASSWORD }}
        run: |
          twine upload --non-interactive --skip-existing dist/*<|MERGE_RESOLUTION|>--- conflicted
+++ resolved
@@ -97,11 +97,7 @@
         run: |
           python -m pip install --upgrade pip
           python -m pip install -r ci-requirements.txt
-<<<<<<< HEAD
-          python -m pip install cibuildwheel==2.12.3
-=======
           python -m pip install cibuildwheel==2.22.0
->>>>>>> b6a9002c
       - name: Build wheels for SpiceyPy 🌶️ 🥧
         timeout-minutes: 120
         run: |
