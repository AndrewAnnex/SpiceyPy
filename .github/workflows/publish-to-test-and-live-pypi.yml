name: Publish Python 🐍 distributions 📦 to PyPI and TestPyPI
 
on:
  pull_request: 
  push:
    branches: [ main ]
    tags: [ 'v*' ]

jobs:
  build_sdist:
    name: Make SpiceyPy 🌶️ 🥧 Python 🐍 source distribution
    runs-on: "ubuntu-latest"
    steps:
      - name: Checkout 🌶️ 🥧
        uses: actions/checkout@v5
      - name: Build 🛠️ sdist source for 🌶️ 🥧 SpiceyPy
        run: |
          pipx run build --sdist
          echo "contents of dist folder: "
          ls dist/
      - uses: actions/upload-artifact@v4
        with:
          name: artifact-sdist-${{ hashFiles('pyproject.toml') }}
          path: dist/*.tar.gz
  test_sdist:
    name: Test SpiceyPy 🌶️ 🥧 Python 🐍 source distribution
    needs: [build_sdist]
    runs-on: ${{ matrix.os }}
    strategy:
      fail-fast: false 
      matrix:
        os: [ubuntu-22.04-arm, ubuntu-latest, macos-15, macos-15-intel, windows-latest]
    permissions:
      id-token: write
      contents: read
    steps:
      - name: Checkout 🌶️ 🥧
        uses: actions/checkout@v5
      - uses: actions/download-artifact@v4
        with:
          merge-multiple: true
          path: dist
      - name: Display structure of downloaded files
        run: ls dist/ 
      - name: Setup windows msvc
        if: ${{ matrix.os == 'windows-latest' }}
        uses: ilammy/msvc-dev-cmd@v1.13.0
      - name: Set up Python 🐍 3.13
        uses: actions/setup-python@v5
        with:
          python-version: '3.13'
      - name: Display Python 🐍 
        run: python -c "import sys; print(sys.version)"
      - name: Update pip
        run: |
          python -m pip install --upgrade pip
      - name: Install CI dependencies
        run: |
          python -m pip install --user --group dev
      - name: Install SpiceyPy 🌶️ 🥧 from sdist on Mac/Linux
        if: ${{ matrix.os != 'windows-latest' }}
        shell: bash
        run: |
          echo "Running Pip install from sdist"
          python -m pip install dist/*.tar.gz --user --no-build-isolation -vvvv
      - name: Install SpiceyPy 🌶️ 🥧 from sdist on Windows
        if: ${{ matrix.os == 'windows-latest' }}
        shell: cmd
        run: |
          for /f %%f in ('dir /b dist\*.tar.gz') do (
            python -m pip install dist\%%f --user --no-build-isolation -vvvv
          ) 
      - name: Test 🧪 with coverage 📈
        run: |
          python -m coverage run --source spiceypy -m pytest --pyargs spiceypy --benchmark-disable
      - name: Upload 🆙 coverage 📈 report to codecov 
        uses: codecov/codecov-action@v5
        with:
          fail_ci_if_error: false
          verbose: true
          use_oidc: true
  build_wheels:
    strategy:
      fail-fast: false
      matrix:
        include:
          - config: {"name": "Linux", "os": "ubuntu-latest", "arch": "x86_64"}
          - config: {"name": "Linux", "os": "ubuntu-22.04-arm", "arch": "aarch64"}
<<<<<<< HEAD
          - config: {"name": "macOS", "os": "macos-13", "arch": "x86_64"}
          - config: {"name": "macOS", "os": "macos-14", "arch": "arm64"}
          - config: {"name": "Windows", "os": "windows-latest", "arch": "AMD64"}
          - config: {"name": "Pyodide", "os": "ubuntu-latest", "arch": "wasm32", "platform": "pyodide"}  
=======
          - config: {"name": "macOS", "os": "macos-15-intel", "arch": "x86_64"}
          - config: {"name": "macOS", "os": "macos-15", "arch": "arm64"}
          - config: {"name": "Windows", "os": "windows-latest", "arch": "AMD64"}  
>>>>>>> e0f1a240
    name: Build SpiceyPy 🌶️ 🥧 Python 🐍 wheels for ${{ matrix.config.os }} ${{ matrix.config.arch }}
    env: 
      CSPICE_CACHE: 0
      CIBW_PLATFORM: ${{ matrix.config.platform || 'auto' }}
      CIBW_ARCHS: ${{ matrix.config.arch }}
      CMAKE_BUILD_PARALLEL_LEVEL: 2
      CIB_ENVIRONMENT: CMAKE_BUILD_PARALLEL_LEVEL="2" 
    runs-on: ${{ matrix.config.os }}
    steps:
      - name: Checkout 🌶️ 🥧
        uses: actions/checkout@v5
      - name: Setup 🔬🍦🏗️
        if: runner.os == 'Windows'
        uses: ilammy/msvc-dev-cmd@v1.13.0
      - name: set additional environment variables for macOS arm
        if: runner.os == 'macOS' && matrix.config.arch == 'arm64'
        run: |
          echo "CIBW_ARCHS_MACOS=arm64" >> $GITHUB_ENV
          echo "ARCHFLAGS=-arch arm64" >> $GITHUB_ENV
      - name: set additional environment variables for macOS x86
        if: runner.os == 'macOS' && matrix.config.arch == 'x86_64'
        run: |
          echo "CIBW_ARCHS_MACOS=x86_64" >> $GITHUB_ENV
          echo "ARCHFLAGS=-arch x86_64" >> $GITHUB_ENV
          echo "CMAKE_TLS_VERIFY=0" >> $GITHUB_ENV
      - name: set additional environment variables for linux aarch64
        if: runner.os == 'Linux' && matrix.config.arch == 'aarch64'
        run: |
          echo "CIBW_ARCHS_LINUX=aarch64" >> $GITHUB_ENV
          echo "ARCHFLAGS=-arch aarch64" >> $GITHUB_ENV
      - name: Print ARCHFLAGS
        run: |
          echo "ARCHFLAGS is: $ARCHFLAGS"
      - name: Set up Python 🐍 3.13
        uses: actions/setup-python@v5
        with:
          python-version: '3.13'
      - name: Display Python 🐍 Version
        run: python -c "import sys; print(sys.version)"
      - name: Install dependencies
        run: |
          python -m pip install --upgrade pip
          python -m pip install --user --group devwheel
      - name: Build wheels for SpiceyPy 🌶️ 🥧
        uses: pypa/cibuildwheel@v3.2.0
        continue-on-error: true
        env:
          CIBW_PLATFORM: ${{ matrix.config.platform || 'auto' }}
          CIBW_ARCHS: ${{ matrix.config.arch }}
          CMAKE_BUILD_PARALLEL_LEVEL: 2
          CIB_ENVIRONMENT: CMAKE_BUILD_PARALLEL_LEVEL="2" 
          SKBUILD_BUILD_VERBOSE: "true"
      - name: Upload wheels for SpiceyPy 🌶️ 🥧
        uses: actions/upload-artifact@v4
        with:
          name: artifact-${{ matrix.config.os }}-${{ strategy.job-index }}-${{ hashFiles('pyproject.toml') }}
          path: ./wheelhouse/*.whl
  
  test_with_twine:
    name: Twine 🧵 Sanity Check distributions
    needs: [build_wheels, test_sdist]
    runs-on: ubuntu-latest
    steps:
      - uses: actions/download-artifact@v4
        with:
          pattern: artifact-*
          merge-multiple: true
          path: dist
      - name: Set up Python 🐍 3.13
        uses: actions/setup-python@v5
        with:
          python-version: '3.13'
      - name: Install dependencies
        run: |
          python -m pip install --upgrade pip
          python -m pip install --user twine
      - name: Check dists
        run: |
          python -m twine check dist/*
  
  publish_to_test_pypi:
    name: Publish 🌶️ 🥧  📦 to TestPyPI
    needs: [build_wheels, test_sdist, test_with_twine]
    runs-on: ubuntu-latest
    if: startsWith(github.ref, 'refs/tags/v') && github.event_name == 'push'
    environment:
      name: testpypi
      url: https://test.pypi.org/p/spiceypy
    permissions:
      id-token: write
    steps:
      - name: Checkout 🌶️ 🥧
        uses: actions/checkout@v5
      - uses: actions/download-artifact@v4
        with:
          pattern: artifact-*
          merge-multiple: true
          path: dist
      - name: Publish distribution 📦 to TestPyPI
        uses: pypa/gh-action-pypi-publish@release/v1
        with:
          skip-existing: true
          print-hash: true
          verbose: true
          repository-url: https://test.pypi.org/legacy/
  
  
  publish_to_pypi:
    name: Publish 🌶️ 🥧  📦 to PyPI
    needs: [build_wheels, test_sdist, test_with_twine, publish_to_test_pypi]
    runs-on: ubuntu-latest
    if: startsWith(github.ref, 'refs/tags/v') && github.event_name == 'push' && !contains(github.ref_name, '-') && !contains(github.ref_name, 'rc') && !contains(github.ref_name, 'alpha') && !contains(github.ref_name, 'beta') 
    environment:
      name: pypi
      url: https://pypi.org/p/spiceypy
    permissions:
      id-token: write
    steps:
      - uses: actions/download-artifact@v4
        with:
          pattern: artifact-*
          merge-multiple: true
          path: dist
      - name: Publish distribution 📦 to PyPI
        uses: pypa/gh-action-pypi-publish@release/v1
        with:
          skip-existing: true
          print-hash: true
          verbose: true
  <|MERGE_RESOLUTION|>--- conflicted
+++ resolved
@@ -86,16 +86,10 @@
         include:
           - config: {"name": "Linux", "os": "ubuntu-latest", "arch": "x86_64"}
           - config: {"name": "Linux", "os": "ubuntu-22.04-arm", "arch": "aarch64"}
-<<<<<<< HEAD
-          - config: {"name": "macOS", "os": "macos-13", "arch": "x86_64"}
-          - config: {"name": "macOS", "os": "macos-14", "arch": "arm64"}
+          - config: {"name": "macOS", "os": "macos-15-intel", "arch": "x86_64"}
+          - config: {"name": "macOS", "os": "macos-15", "arch": "arm64"}
           - config: {"name": "Windows", "os": "windows-latest", "arch": "AMD64"}
           - config: {"name": "Pyodide", "os": "ubuntu-latest", "arch": "wasm32", "platform": "pyodide"}  
-=======
-          - config: {"name": "macOS", "os": "macos-15-intel", "arch": "x86_64"}
-          - config: {"name": "macOS", "os": "macos-15", "arch": "arm64"}
-          - config: {"name": "Windows", "os": "windows-latest", "arch": "AMD64"}  
->>>>>>> e0f1a240
     name: Build SpiceyPy 🌶️ 🥧 Python 🐍 wheels for ${{ matrix.config.os }} ${{ matrix.config.arch }}
     env: 
       CSPICE_CACHE: 0
