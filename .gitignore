.DS_Store
.DS_Store?
*.o
.tar
.gz
.zip
*.pyc
<<<<<<< HEAD
=======
*.so
*.ipynb
>>>>>>> 757b9f23
.vscode/

# Spice Kernels
*.bsp
*.bpc
*.bds
*.dsk
*.ek
*.tpc
*.tsc
*.tf
*.tls
*.ti
*.bc

# Cyice things, exclude the c file and html annotation
src/spiceypy/cyice/cyice.html
src/spiceypy/cyice/cyice.c

# ignore benchmark folder
.benchmarks/

# ignore any benchmark svgs created for now
benchmark_*.svg

# ignore patch files that end up in src
src/*.patch

# ignore .benchmark folder
.benchmark/

# Cspice
cspice/
src/cspice/

# Test meta kernels
src/spiceypy/tests/*.txt
badhashkernel.txt

# Docs
docs/_build

# Pycharm specific things
.idea/
.fleet/

# python things
*.egg-info*
.coverage
.coverage/
dist/
build/
.cache/
__pycache__/
src/__pycache__/
src/spiceypy/__pycache__/
src/spiceypy/utils/__pycache__/
.eggs/
*.whl
.pytest_cache/
*.sqlite3
/badhashkernel.txt
*.dll
*.dylib
*.so

wheelhouse/<|MERGE_RESOLUTION|>--- conflicted
+++ resolved
@@ -5,11 +5,8 @@
 .gz
 .zip
 *.pyc
-<<<<<<< HEAD
-=======
-*.so
 *.ipynb
->>>>>>> 757b9f23
+
 .vscode/
 
 # Spice Kernels
