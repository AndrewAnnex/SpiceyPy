--- conflicted
+++ resolved
@@ -22,11 +22,7 @@
 SOFTWARE.
 """
 __author__ = "AndrewAnnex"
-<<<<<<< HEAD
-__version__ = "5.2.0-alpha"
-=======
-__version__ = "6.0.0"
->>>>>>> b6a9002c
+__version__ = "6.1.0"
 
 from .spiceypy import *
 from .utils import support_types
