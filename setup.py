--- conflicted
+++ resolved
@@ -332,21 +332,12 @@
 readme.close()
 
 setup(
-<<<<<<< HEAD
     name="spiceypy",
-    version="2.3.1",
+    version="2.3.2",
     license="MIT",
     author="Andrew Annex",
     author_email="ama6fy@virginia.edu",
     description="A Python Wrapper for the NAIF CSPICE Toolkit",
-=======
-    name='spiceypy',
-    version='2.3.2',
-    license='MIT',
-    author='Andrew Annex',
-    author_email='ama6fy@virginia.edu',
-    description='A Python Wrapper for the NAIF CSPICE Toolkit',
->>>>>>> 1e4b8193
     long_description=readmetext,
     python_requires=">=2.7, !=3.0.*, !=3.1.*, !=3.2.*, !=3.3.*, !=3.4.*, <4",
     keywords=["spiceypy", "spice", "naif", "jpl", "space", "geometry"],
