# Change Log   
All notable changes to SpiceyPy will be documented here

The format is based on [Keep a Changelog](http://keepachangelog.com/)
and this project tries to adhere to [Semantic Versioning](http://semver.org/).

## [2.0.1] - UNRELEASED
<<<<<<< HEAD
### Changed
- Updated getspice module to use urllib3 for OpenSSL library versions older
  than OpenSSL 1.0.1g.
- getspice module provides now a class that handles the downloading and
  unpacking of N066 CSPICE distribution.
- Updated setup to pack the CSPICE installation code into a class that
  extends the setuptools.command.install command.
=======
### Added
- Completed wrapping of all needed new N66 functions
>>>>>>> e9d37d90

### Fixed
- added six and numpy to setup_requires setup.py kwargs

### Changed
- changed naming of vectorToList to cVectorToPython

## [2.0.0] - 2017-06-09
### Added
- Implemented most of the new functions from N66 SPICE
- IntMatrixType support type
- SpiceDLADescr struct

### Changed
- now backing N66 CSPICE
- now builds 2.7, 3.4, 3.5, 3.6

### Deprecated
- 32 bit builds

### Fixed
- toPythonString now strips whitespace


## [1.1.1] - 2017-04-23
### Added
- added python3.6 builds

### Fixed
- fixed formatting on changelog
- fixed issues with rtd builds

### Changed
- version updated
- converted all downloads to use https

## [1.1.0] - 2016-10-19   
### Added    
- wrapper functions and tests for fovray, fovtrg, pxfrm2, occult #158
- wrapper functions and tests for spklef, spkopa, spkpds, spksub, spkuds, spkuef #155
- tests for srxpt and sincpt #154
- a bunch of other tests for CK related functions
- example added to docs
- automated artifact deployments (mostly) to pypi and conda cloud

### Fixed   
- improved use of six api to have better spicecells

### Changed   
- Start versioning based on the current English version at 0.3.0 to help
- refactored tests to be cleaner with kernel files
- fixed spice toolkit version to N65 pending new toolkit release.

## [1.0.0] - 2016-03-27  
### Added  
- DOI citation information

### Changed  
- updated versions for pytest, coverage, coveralls
- README updates

## [0.7.0] - 2016-03-26  
### Added  
- python wheel builds in appveyor #117
- wrapper for gfilum function

### Changed  
- converted README to rst format

### Fixed  
- inconsistencies in doc strings #143
- issue #136

## [0.6.8] - 2016-03-07

Got to a semi complete api here, lots of commits
before things so this version can be considered a bit of a baseline

### Added
- many things

### Changed
- the game

### Deprecated
- nothing important

### Removed
- what had to go

### Fixed
- it<|MERGE_RESOLUTION|>--- conflicted
+++ resolved
@@ -5,24 +5,20 @@
 and this project tries to adhere to [Semantic Versioning](http://semver.org/).
 
 ## [2.0.1] - UNRELEASED
-<<<<<<< HEAD
+### Added
+- Completed wrapping of all needed new N66 functions
+
+### Fixed
+- added six and numpy to setup_requires setup.py kwargs
+
 ### Changed
+- changed naming of vectorToList to cVectorToPython
 - Updated getspice module to use urllib3 for OpenSSL library versions older
   than OpenSSL 1.0.1g.
 - getspice module provides now a class that handles the downloading and
   unpacking of N066 CSPICE distribution.
 - Updated setup to pack the CSPICE installation code into a class that
   extends the setuptools.command.install command.
-=======
-### Added
-- Completed wrapping of all needed new N66 functions
->>>>>>> e9d37d90
-
-### Fixed
-- added six and numpy to setup_requires setup.py kwargs
-
-### Changed
-- changed naming of vectorToList to cVectorToPython
 
 ## [2.0.0] - 2017-06-09
 ### Added
