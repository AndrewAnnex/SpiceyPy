# Change Log   
All notable changes to SpiceyPy will be documented here

The format is based on [Keep a Changelog](http://keepachangelog.com/)
and this project tries to adhere to [Semantic Versioning](http://semver.org/).

<<<<<<< HEAD
## [3.0.0] - 20??-??-??
### Added
- Python 3.8 support

### Changed
- using black for code linting

### Removed
- python 3.5 builds
=======
## [2.3.2] - 2019-12-19
### Added
- wrapper for ev2lin
- numpy string support

### Fixed
- some equality checks

### Changed
- updated MANIFEST.in to include test code
- vectorization of et2utc 
- vectorization of scencd
- vectroization of sc2e

>>>>>>> 5e14a8a2

## [2.3.1] - 2019-10-18
### Changed
- updated MANIFEST.in to include test code 

## [2.3.0] - 2019-09-25
### Added
- wrapper for tkfram
- wrapper for ckfrot
- wrapper for zzdynrot

### Fixed
- issue with dafgda absolute value problem, see issue #302

## [2.2.1] - 2019-08-19
### Changed
- set numpy version to 1.16.4 for python 2
- other dependency changes to setup.py and requirements.txt

### Fixed
- typo in a unit test fixed

## [2.2.0] - 2019-02-24
### Added
- gfevnt wrapper
- easier spice cell inits
- python datetime to et converter
- issue template
- code of conduct
- NAIF python lessons to docs

### Changed
- functions that modify a results spicecell now optionally create a return spicecell
- convrt now "vectorized"
- prioritized citation info in readme

### Removed
- removed anaconda build steps from appveyor, conda-fordge replaces it 

### Fixed
- newlines in changelog

## [2.1.2] - 2018-08-17
### Added
- python 3.7 builds on travis / appveyor

### Changed
- numpy to ctypes and back conversions improved

### Removed
- a few bool related internal things in support_types
- conda builds on appveyor removed in favor of conda-forge distribution of spiceypy

### Fixed
- issues relating to c_bool usage. everything is now c_int

## [2.1.1] - 2018-04-24
### Added
- wrapper functions for gffove and gfocce and associated callbacks
- proxymanager for spice download by B. Seignovert

### Changed
- simplifications in libspicehelper

### Fixed
- issue with cassini example in doc
- termpt docstring by Marcel Stefko
- various things in ci build configs
- missing dll/so file issue with pip installs

## [2.1.0] - 2017-11-09
### Added
- Completed wrapping of all new N66 DSK functions
- 3.6 classifier
- context manager for turning on/off found flag catches
- contributor guide
- freebsd support
- added tests for dozens of functions, wrapped almost all remaining functions

### Fixed
- added six and numpy to setup_requires setup.py kwargs
- bugs in some tests

### Changed
- changed naming of vectorToList to cVectorToPython
- Updated getspice module to use urllib3 for OpenSSL library versions older
  than OpenSSL 1.0.1g.
- getspice module provides now a class that handles the downloading and
  unpacking of N066 CSPICE distribution.
- Updated setup to pack the CSPICE installation code into a class that
  extends the setuptools.command.install command.
- made vectorized functions more consistent
- changed tests to point to smaller kernel set hosted on github

## [2.0.0] - 2017-06-09
### Added
- Implemented most of the new functions from N66 SPICE
- IntMatrixType support type
- SpiceDLADescr struct

### Changed
- now backing N66 CSPICE
- now builds 2.7, 3.4, 3.5, 3.6

### Deprecated
- 32 bit builds

### Fixed
- toPythonString now strips whitespace

## [1.1.1] - 2017-04-23
### Added
- added python3.6 builds

### Fixed
- fixed formatting on changelog
- fixed issues with rtd builds

### Changed
- version updated
- converted all downloads to use https

## [1.1.0] - 2016-10-19   
### Added    
- wrapper functions and tests for fovray, fovtrg, pxfrm2, occult #158
- wrapper functions and tests for spklef, spkopa, spkpds, spksub, spkuds, spkuef #155
- tests for srxpt and sincpt #154
- a bunch of other tests for CK related functions
- example added to docs
- automated artifact deployments (mostly) to pypi and conda cloud

### Fixed   
- improved use of six api to have better spicecells

### Changed   
- Start versioning based on the current English version at 0.3.0 to help
- refactored tests to be cleaner with kernel files
- fixed spice toolkit version to N65 pending new toolkit release.

## [1.0.0] - 2016-03-27  
### Added  
- DOI citation information

### Changed  
- updated versions for pytest, coverage, coveralls
- README updates

## [0.7.0] - 2016-03-26  
### Added  
- python wheel builds in appveyor #117
- wrapper for gfilum function

### Changed  
- converted README to rst format

### Fixed  
- inconsistencies in doc strings #143
- issue #136

## [0.6.8] - 2016-03-07
Got to a semi complete api here, lots of commits
before things so this version can be considered a bit of a baseline

### Added
- many things

### Changed
- the game

### Deprecated
- nothing important

### Removed
- what had to go

### Fixed
- it<|MERGE_RESOLUTION|>--- conflicted
+++ resolved
@@ -4,7 +4,6 @@
 The format is based on [Keep a Changelog](http://keepachangelog.com/)
 and this project tries to adhere to [Semantic Versioning](http://semver.org/).
 
-<<<<<<< HEAD
 ## [3.0.0] - 20??-??-??
 ### Added
 - Python 3.8 support
@@ -14,7 +13,7 @@
 
 ### Removed
 - python 3.5 builds
-=======
+
 ## [2.3.2] - 2019-12-19
 ### Added
 - wrapper for ev2lin
@@ -28,8 +27,6 @@
 - vectorization of et2utc 
 - vectorization of scencd
 - vectroization of sc2e
-
->>>>>>> 5e14a8a2
 
 ## [2.3.1] - 2019-10-18
 ### Changed
